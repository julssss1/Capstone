<!-- --- START OF FILE loginpage.html --- -->
<!DOCTYPE html>
<html lang="en">
<head>
    <meta charset="UTF-8">
    <meta name="viewport" content="width=device-width, initial-scale=1.0">
    <title>Login - Handspoken CAES</title>
    <!-- Link to Poppins Font -->
    <link rel="preconnect" href="https://fonts.googleapis.com">
    <link rel="preconnect" href="https://fonts.gstatic.com" crossorigin>
    <link href="https://fonts.googleapis.com/css2?family=Poppins:wght@300;400;500;600;700&display=swap" rel="stylesheet">
    <!-- Link to your CSS file -->
    <link rel="stylesheet" href="../static/css/login.css">
    <!-- Assuming CSS is in static/css -->
</head>
<body>
    <div class="login-container">
        <div class="brand-info">
            <!-- Optional: Add logo -->
            <img src="../static/Images/caes_logo.png" alt="CAES Logo">
            <h1>Handspoken</h1>
            <span>CAES Portal</span>
        </div>

        <h2 class="form-title">Login to Your Account</h2>

  
        <form id="login-form" method="POST" action="{{ url_for('login_route') }}"> 
            <div class="input-group">
                <label for="email">Email</label>
                <input type="email" id="email" name="email" required>
             
            </div>
            <div class="input-group">
                <label for="password">Password</label>
                <input type="password" id="password" name="password" required>
            
            </div>
            <button type="submit" class="login-btn">Login</button>

        
            <div class="form-links">
                <a href="#">Forgot Password?</a>
<<<<<<< HEAD
                <p>Don't have an account? <a href="{{ url_for('signup_route') }}">Sign Up</a></p> <!-- Assuming you have a route named 'signup_route' -->

                <!-- Add sign up link if applicable -->
                <!-- <p>Don't have an account? <a href="#">Sign Up</a></p> -->
            </div>
        </form>
    </div>


=======
            </div>
        </form>
    </div>
>>>>>>> e4d5ca97
</body>
</html><|MERGE_RESOLUTION|>--- conflicted
+++ resolved
@@ -41,20 +41,13 @@
         
             <div class="form-links">
                 <a href="#">Forgot Password?</a>
-<<<<<<< HEAD
-                <p>Don't have an account? <a href="{{ url_for('signup_route') }}">Sign Up</a></p> <!-- Assuming you have a route named 'signup_route' -->
+                <p>Don't have an account? <a href="{{ url_for('signup_route') }}">Sign Up</a></p> 
 
-                <!-- Add sign up link if applicable -->
-                <!-- <p>Don't have an account? <a href="#">Sign Up</a></p> -->
+               
             </div>
         </form>
     </div>
 
 
-=======
-            </div>
-        </form>
-    </div>
->>>>>>> e4d5ca97
 </body>
 </html>